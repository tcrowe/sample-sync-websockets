--- conflicted
+++ resolved
@@ -14,15 +14,14 @@
 We need to install some tools before we get started with this. [socket.io](https://socket.io) is a popular set of modules for this type of task.
 
 ```sh
-<<<<<<< HEAD
+
+
+
 cd scene
 npm install --save @types/lodash @types/socket.io-client lodash socket.io-client
 
 cd ../server
 npm install --save @types/cors @types/express @types/lodash @types/socket.io cors decentraland-api express nodemon socket.io ts-node typescript
-=======
-npm install --save @types/cors @types/express @types/socket.io @types/socket.io-client express cors socket.io socket.io-client decentraland-api lodash
->>>>>>> 4b8bf382
 ```
 
 ---
